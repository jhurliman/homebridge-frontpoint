--- conflicted
+++ resolved
@@ -1,10 +1,6 @@
 {
   "name": "homebridge-node-alarm-dot-com",
-<<<<<<< HEAD
-  "version": "1.6.5",
-=======
   "version": "1.7.0",
->>>>>>> afa64441
   "description": "Alarm.com plugin for Homebridge using Node.js",
   "author": {
     "name": "Mike Kormendy",
